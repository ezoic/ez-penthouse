#penthouse
> Critical Path CSS Generator

[![NPM version](https://badge.fury.io/js/penthouse.svg)](http://badge.fury.io/js/penthouse)
[![Build Status](https://travis-ci.org/pocketjoso/penthouse.svg?branch=master)](https://travis-ci.org/pocketjoso/penthouse)

## About
Penthouse is a tool generating critical path css for your web pages and web apps in order to speed up page rendering. Supply the tool with your site's full CSS, and the page you want to create the critical CSS for, and it will return all the CSS needed to render the above the fold content of the page. Read more about critical path css [here](http://www.phpied.com/css-and-the-critical-path/).

<<<<<<< HEAD
The process is automatic and the generated css is production ready as is. If you run into problems however, check out the [Problems section](https://github.com/pocketjoso/penthouse/#problems-with-generated-css) further down on this page.
=======
The process is automatic and the generated css is production as is. If you run in to problems however, check out the [Problems section](https://github.com/pocketjoso/penthouse/#problems-with-generated-css) further down on this page.
>>>>>>> e654e0bd

## Usage

Penthouse can be used:
 * from the command line
 * [as a Node module](https://github.com/pocketjoso/penthouse/#as-a-node-module)
 * [as a Grunt task](https://github.com/fatso83/grunt-penthouse)
 * as a Gulp task (just require Node module straight from your script)
 * via [the online version](https://github.com/pocketjoso/penthouse#online-version)

### From command line

#### Installation

Install [PhantomJS](https://github.com/ariya/phantomjs) first, and make sure it works for you. Then download the `penthouse.js` file.

#### Usage
```
  phantomjs penthouse.js [CSS file] [URL to page] > [critical path CSS file]

<<<<<<< HEAD
  //for example
  phantomjs penthouse.js allStyles.css http://mySite.com/page1 > page1-critical-styles.css
  phantomjs penthouse.js allStyles.css http://mySite.com/page2 > page2-critical-styles.css
```

##### Multiple URL's in the same call
  `phantomjs penthouse.js [CSS file] [URL1] [URL2] [...]`
=======
	phantomjs penthouse.js [URL to page] [CSS file] > [critical path CSS file]

	//for example
	phantomjs penthouse.js http://mySite.com/page1 allStyles.css > page1-critical-styles.css
	phantomjs penthouse.js http://mySite.com/page2 allStyles.css > page2-critical-styles.css

##### HTTPS
>>>>>>> e654e0bd

This will generate critical css files in the current folder, named
`Critical-1.css`, `Critical-2.css` ...


##### Optional parameters
```
  --width <width>      The viewport width in pixels. Defaults to 1300
  --height <height>    The viewport height in pixels. Defaults to 900
```

##### HTTPS
To be able to run on all HTTPS sites two flags must be passed in, directly after phantomjs in the call:
  `--ignore-ssl-errors=true` and `--ssl-protocol=tlsv1`



### As a Node module

#### Installation
  `npm install --save-dev penthouse`

This will add penthouse to the list of dependencies.

#### Usage
<<<<<<< HEAD
Require as normal and execute with a callback.

```
  var penthouse = require('penthouse'),
      path = require('path');

  penthouse({
      url : 'http://google.com',
      css : path.join(__basedir + 'static/main.css'),
      width : 1300,   // viewport width
      height : 900   // viewport height
  }, function(err, criticalCss) {
      console.log(criticalCss);
  });
```
The Penthouse Node module can also be used in `Gulp`.

### Online version
=======

Require as normal and execute with a callback

    var penthouse = require('penthouse'),
        path = require('path');

    penthouse({
        url : 'http://google.com',
        css : path.join(__basedir + 'static/main.css'),
        width : 400,   // viewport width
        height : 240   // viewport height
    }, function(err, criticalCss) {
        console.log(criticalCss);
    });

The Penthouse Node module can also be used as in Gulp.

## Online version
>>>>>>> e654e0bd
http://jonassebastianohlsson.com/criticalpathcssgenerator/


## Problems with generated CSS

###Background images or Fonts missing
Change any relative paths (f.e. `background-image: url("../images/x.gif");`) to absolute (starting with a `/`): `background-image: url("/images/x.gif");`, and then try again.

###Unstyled content showing
The most common problem is with clearing floats. Instead of clearing elements appearing after floated elements (f.e. using `clear:both;`), clear the floats themselves by using the [clear-fix pattern](http://css-tricks.com/snippets/css/clear-fix/). Float clearing will now work also in the generated critical css.

If you for some reason have an element appearing early in the DOM, but that you apply styles to move outside of the above the fold content (using absolute position or transforms), consider whether it really should appear so early in the DOM.

###Special glyphs not showing/showing incorrectly
Problems with special characters like &#8594; after converting? Make sure you use the correct hexadecimal format in your CSS. You can always get this format from your browser console, by entering '&#8594;'`.charCodeAt(0).toString(16)` (answer for this arrow glyph is `2192`). When using hexadecimal format in CSS it needs to be prepended with a backslash, like so: `\2192` (f.e. `content: '\2192';`)

###Other problems
Please report your issue (check that it's not already there first though!), and I will try to fix it as soon as possible.

## Changelog
<<<<<<< HEAD
=======
2015-01-17    v0.2.53    Fix bug from 2.52, improved tests (@pocketjoso)  
2015-01-11    v0.2.52   Fix minor removal bug with minified css (@pocketjoso)  
>>>>>>> e654e0bd
2014-10-24    v0.2.51   Remove animation declarations (@pocketjoso)  
2014-07-27    v0.2.5    Handle all non nested @-rules (@pocketjoso)  
2014-07-20    v0.2.4    Fix extra line break bug on Windows (@pocketjoso)  
2014-07-19    v0.2.3    Improved @-rule handling (@pocketjoso)  
2014-07-12    v0.2.2    Remove :hover, and invalid, selectors (@pocketjoso)  
2014-06-20    v0.2.1    Handle previous content clearing styles (@pocketjoso)  
2014-06-10    v0.2.0    Node module and standalone executable (@fatso83)  
2014-06-05    v0.1.0    Published on NPM (@pocketjoso)  
2014-06-04    v0.0.0    PhantomJS script /core logic (@pocketjoso)<|MERGE_RESOLUTION|>--- conflicted
+++ resolved
@@ -7,11 +7,7 @@
 ## About
 Penthouse is a tool generating critical path css for your web pages and web apps in order to speed up page rendering. Supply the tool with your site's full CSS, and the page you want to create the critical CSS for, and it will return all the CSS needed to render the above the fold content of the page. Read more about critical path css [here](http://www.phpied.com/css-and-the-critical-path/).
 
-<<<<<<< HEAD
 The process is automatic and the generated css is production ready as is. If you run into problems however, check out the [Problems section](https://github.com/pocketjoso/penthouse/#problems-with-generated-css) further down on this page.
-=======
-The process is automatic and the generated css is production as is. If you run in to problems however, check out the [Problems section](https://github.com/pocketjoso/penthouse/#problems-with-generated-css) further down on this page.
->>>>>>> e654e0bd
 
 ## Usage
 
@@ -30,17 +26,6 @@
 
 #### Usage
 ```
-  phantomjs penthouse.js [CSS file] [URL to page] > [critical path CSS file]
-
-<<<<<<< HEAD
-  //for example
-  phantomjs penthouse.js allStyles.css http://mySite.com/page1 > page1-critical-styles.css
-  phantomjs penthouse.js allStyles.css http://mySite.com/page2 > page2-critical-styles.css
-```
-
-##### Multiple URL's in the same call
-  `phantomjs penthouse.js [CSS file] [URL1] [URL2] [...]`
-=======
 	phantomjs penthouse.js [URL to page] [CSS file] > [critical path CSS file]
 
 	//for example
@@ -48,7 +33,6 @@
 	phantomjs penthouse.js http://mySite.com/page2 allStyles.css > page2-critical-styles.css
 
 ##### HTTPS
->>>>>>> e654e0bd
 
 This will generate critical css files in the current folder, named
 `Critical-1.css`, `Critical-2.css` ...
@@ -74,7 +58,6 @@
 This will add penthouse to the list of dependencies.
 
 #### Usage
-<<<<<<< HEAD
 Require as normal and execute with a callback.
 
 ```
@@ -93,26 +76,6 @@
 The Penthouse Node module can also be used in `Gulp`.
 
 ### Online version
-=======
-
-Require as normal and execute with a callback
-
-    var penthouse = require('penthouse'),
-        path = require('path');
-
-    penthouse({
-        url : 'http://google.com',
-        css : path.join(__basedir + 'static/main.css'),
-        width : 400,   // viewport width
-        height : 240   // viewport height
-    }, function(err, criticalCss) {
-        console.log(criticalCss);
-    });
-
-The Penthouse Node module can also be used as in Gulp.
-
-## Online version
->>>>>>> e654e0bd
 http://jonassebastianohlsson.com/criticalpathcssgenerator/
 
 
@@ -133,11 +96,9 @@
 Please report your issue (check that it's not already there first though!), and I will try to fix it as soon as possible.
 
 ## Changelog
-<<<<<<< HEAD
-=======
-2015-01-17    v0.2.53    Fix bug from 2.52, improved tests (@pocketjoso)  
+2015-02-14    v0.3.0    Better internal code, tests, remove printstyles (@fatso83, @pocketjoso)
+2015-01-17    v0.2.53   Fix bug from 2.52, improved tests (@pocketjoso)  
 2015-01-11    v0.2.52   Fix minor removal bug with minified css (@pocketjoso)  
->>>>>>> e654e0bd
 2014-10-24    v0.2.51   Remove animation declarations (@pocketjoso)  
 2014-07-27    v0.2.5    Handle all non nested @-rules (@pocketjoso)  
 2014-07-20    v0.2.4    Fix extra line break bug on Windows (@pocketjoso)  
