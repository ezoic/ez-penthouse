--- conflicted
+++ resolved
@@ -122,13 +122,10 @@
             : DEFAULT_MAX_EMBEDDED_BASE64_LENGTH,
         debuglog,
         unstableKeepBrowserAlive: options.unstableKeepBrowserAlive,
-<<<<<<< HEAD
-        allowedResponseCode: options.allowedResponseCode
-=======
+        allowedResponseCode: options.allowedResponseCode,
         unstableKeepOpenPages:
           options.unstableKeepOpenPages ||
           _UNSTABLE_KEEP_ALIVE_MAX_KEPT_OPEN_PAGES
->>>>>>> 5aaeb44e
       })
     } catch (e) {
       const page = await pagePromise.then(({ page }) => page)
